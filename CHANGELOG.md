--- conflicted
+++ resolved
@@ -1,449 +1,383 @@
-<<<<<<< HEAD
-# Changelog
-
-All notable changes to this project will be documented in this file.
-
-The format is based on [Keep a Changelog](https://keepachangelog.com/en/1.0.0/),
-and this project adheres to [Semantic Versioning](https://semver.org/spec/v2.0.0.html).
-
-## [asset-core 0.2.2] - 2025-07-05
-
-### Enhanced
-- **Comprehensive Test Framework**: Massive expansion of test coverage across all test categories
-  - Added extensive integration tests for config, models, network, and observability components
-  - Enhanced unit test coverage with new test modules for core functionality
-  - Improved test organization and structure for better maintainability
-- **Core Architecture Refinement**: Comprehensive improvements across the entire asset_core system
-  - Enhanced code documentation with improved ABOUTME comments
-  - Refined model implementations with better validation and error handling
-  - Optimized configuration management and observability components
-
-### Improved
-- **Code Quality**: Extensive code formatting and style improvements across 118 files
-  - Standardized code formatting and import organization
-  - Enhanced readability through consistent styling
-  - Improved docstrings and inline documentation
-- **Test Infrastructure**: Significant enhancements to testing capabilities
-  - Added contract tests for data providers, event bus, and storage repositories
-  - Enhanced test configuration and helper utilities
-  - Improved test coverage reporting and analysis
-
-### Infrastructure
-- **Project Configuration**: Updated build and development configurations
-  - Enhanced `pyproject.toml` with updated dependencies
-  - Improved `.gitignore` rules for better file management
-  - Version bump to 0.2.2 with updated package metadata
-
-### Developer Experience
-- **Enhanced Testing**: Developers now have access to comprehensive test suites covering all aspects of the system
-- **Better Code Organization**: Improved code structure and documentation make the codebase more accessible
-- **Development Tools**: Enhanced tooling support for testing and development workflows
-
----
-
-### Git Commit Reference
-- Main Change: [45e2db2](https://github.com/tommot20077/tradingview-chart/commit/45e2db259f61646d41ee2b428bf428f13200e9b0) - v0.2.2
-
-## [asset-core 0.2.1] - 2025-07-02
-
-### Added
-- **Missing Unit Tests**: Added comprehensive unit tests for previously untested components:
-  - `tests/asset_core/units/network/test_ws_client.py`: WebSocket client unit tests
-  - `tests/asset_core/units/observability/test_logging.py`: Logging system unit tests 
-  - `tests/asset_core/units/observability/test_metrics.py`: Metrics system unit tests
-- **Test Coverage Analysis**: Added detailed analysis documentation (`missing_tests.md`, `missing_tests_analysis.md`) identifying missing test cases and test categorization suggestions
-
-### Enhanced
-- **Core Architecture**: Comprehensive improvements across all asset_core modules (31 files modified)
-- **Code Documentation**: Enhanced ABOUTME comments and inline documentation throughout the codebase
-- **Test Framework**: Significant updates to existing test suites with improved coverage and reliability
-- **Build Configuration**: Updated project dependencies and development tooling configuration
-
-### Improved
-- **Code Quality**: Extensive refactoring and code formatting improvements across 91 files
-- **Test Organization**: Better categorization of unit vs integration tests
-- **Error Handling**: Enhanced exception handling and validation throughout the system
-- **Performance**: Optimized data models and observability components
-
-### Infrastructure
-- **Project Structure**: Continued refinement of the unified monorepo structure
-- **Testing Tools**: Enhanced test engine with improved path handling and validation
-- **Development Workflow**: Improved build scripts and dependency management
-
----
-
-## [asset-core 0.2.0] - 2025-06-29
-
-### Changed
-- **Unified Project Structure**: Migrated the entire project to a unified monorepo structure managed by a single root `pyproject.toml` and `setuptools`.
-- **Simplified Module Layout**: Flattened the directory structure for `asset_core` and `crypto_single` from a nested (`module/module`) to a single-level (`module`) layout, resulting in cleaner import paths.
-- **Centralized Dependencies**: Consolidated all project dependencies into the root `pyproject.toml`, using `project.optional-dependencies` to manage dependencies for different applications and development.
-- **Unified Test Directory**: Moved all tests to a root-level `tests/` directory, organized by module, for centralized test management and execution.
-
-### Removed
-- **Module-specific `pyproject.toml`**: Deleted individual `pyproject.toml` files from `asset_core` and `crypto_single`.
-- **Redundant `PYTHONPATH` Configuration**: Removed manual `PYTHONPATH` settings from `test-engine.sh` as it is now handled by the unified build system.
-
-### Developer Experience
-- **Simplified Dependency Management**: Developers now manage all dependencies from a single `pyproject.toml` file.
-- **Improved Project Maintainability**: The unified structure makes it easier to manage configurations, run tests, and build the project.
-- **Cleaner Codebase**: The flattened module structure and centralized testing improve code organization and readability.
-
----
-
-### Git Commit Reference
-- Main Change: [f7715db](https://github.com/tommot20077/tradingview-chart/commit/f7715db8581bdd8376967b383578d7b85e84e95e) - refactor(build): unify project structure and migrate to setuptools
-
-## [asset-core 0.1.2] - 2025-06-29
-
-### Added
-- **End-to-End (E2E) Test Suite**:
-  - `test_data_flow_integration.py`: Tests the complete data flow from data providers through the event system to the storage repository.
-  - `test_system_resilience.py`: Tests system resilience and recovery under stress conditions like failures, disconnections, and resource exhaustion.
-- **Performance Test Suite**:
-  - `test_model_performance.py`: Benchmarks serialization, validation performance, and memory footprint of `Trade` and `Kline` models with large-scale data.
-  - `test_concurrency_performance.py`: Evaluates the concurrency performance and thread safety of models in multi-threaded and asynchronous environments.
-- **Security Test Suite**:
-  - `test_input_sanitization.py`: Validates the system's defenses against malicious inputs, including SQL injection, XSS, and path traversal.
-  - `test_sensitive_data_handling.py`: Ensures that sensitive data such as API keys and personal information are correctly masked in logs and outputs.
-
-### Changed
-- **Test Engine (`test-engine.sh`)**:
-  - **Enhanced Path Handling**: Automatically normalizes test paths, supporting running tests for specific modules from the project root (e.g., `./run.sh test src/asset_core/tests/units`).
-  - **Path Validation**: Added validation for test path formats with clear error messages to guide users.
-  - **Automatic PYTHONPATH Configuration**: Automatically adds all modules under `src` to `PYTHONPATH` before test execution, simplifying import statements in tests.
-- **Test Code Readability**:
-  - Simplified all test import paths within the `asset_core` module from `from src.asset_core.asset_core...` to `from asset_core...`, improving code clarity.
-- **Test Documentation**:
-  - Added detailed docstrings conforming to project standards for all new E2E, performance, and security test cases, explaining their scope, preconditions, steps, and expected outcomes.
-
-### Fixed
-- **Import Path Issues**: Resolved the issue where `import asset_core` could not be used directly in `asset_core` tests, making the test environment more consistent with the actual runtime environment.
-
-### Developer Experience
-- **Testing Convenience**: Developers can now specify test targets more intuitively and receive clearer guidance.
-- **Code Quality**: The expanded test coverage significantly enhances system stability, performance, and security.
-- **Code Consistency**: Simplified import paths make the test code more standardized and easier to maintain.
-
----
-
-### Git Commit Reference
-- Main Change: [3c559fd](https://github.com/tommot20077/tradingview-chart/commit/3c559fd1bb30af37659887f999e9769eb9f6cd58) - feat(testing): enhance test engine and expand test coverage
-
-## [asset-core 0.1.1] - 2025-06-27
-
-### Added
-- **Complete Project Documentation**: Established a developer guide.
-  - Four core architectural principles (Layered Architecture, Unidirectional Dependency, Separation of Concerns, Configuration Unity).
-  - Comprehensive `uv` tool command cheatsheet.
-  - Development rules and testing requirements specification.
-  - Git commit conventions and security guidelines.
-- **Advanced Storage Test Suite**: Added tests for advanced storage features.
-  - Data gap detection and compensation mechanism tests.
-  - TTL support and expiration mechanism validation.
-  - Batch operation performance tests.
-- **`crypto_single` Application Foundation**: Created the first concrete application.
-  - Module for cryptocurrency trade data processing.
-  - Application-layer configuration and initialization logic.
-
-### Changed
-- **Improved Data Model Precision**: Enhanced the `Kline` model.
-  - Expanded time interval support to include more standard trading timeframes.
-  - Strengthened data validation logic to ensure price and volume consistency.
-  - Improved time-series handling to increase historical data query efficiency.
-- **Optimized Observability System**: Upgraded logging and monitoring functions.
-  - Enhanced structured logging format to improve debugging experience.
-  - Expanded trace context propagation to support more complex distributed scenarios.
-  - Improved metrics collection precision for more accurate performance monitoring.
-- **Strengthened Exception Handling**: Enhanced error handling and recovery capabilities.
-  - Enriched error classification system for more precise error diagnosis.
-  - Enhanced error context information to include more debugging details.
-  - Improved automatic recovery mechanisms to increase system stability.
-- **Simplified Configuration System**: Removed redundant configuration options.
-  - Streamlined configuration module comments for better readability.
-  - Unified configuration validation logic to reduce configuration errors.
-  - Improved configuration inheritance mechanism to simplify application-layer configuration.
-
-### Fixed
-- **Unified Code Style**: Standardized code format across the project.
-  - Unified import statement sorting and grouping rules.
-  - Standardized variable naming and function definition styles.
-  - Improved code comments and docstring formats.
-- **Enhanced Test Coverage**: Improved test quality and coverage.
-  - Expanded integration test scenarios to cover more real-world use cases.
-  - Strengthened property-based testing strategies to ensure data model consistency.
-  - Improved test assertion logic for more accurate error localization.
-
-### Developer Experience
-- **Documentation Integrity**: Developers now have a complete project development guide.
-- **Code Consistency**: A unified code format improves team collaboration efficiency.
-- **Maintenance Convenience**: A simplified configuration system reduces maintenance complexity.
-- **Test Reliability**: An enhanced test suite ensures system stability.
-
----
-
-### Git Commit Reference
-- Main Change: [c1ff891](https://github.com/tommot20077/tradingview-chart/commit/c1ff8911ab0adf9cb75874a282d1715da8561a0c) - docs: add complete project documentation and improve code format
-
-## [0.1.0] - 2025-06-26
-
-### Added
-- **Core Trading Data Infrastructure**: Established a complete financial data processing platform.
-- **Complete Data Model System**: Professional-grade financial data structures.
-- **Enterprise-Grade Observability Platform**: Comprehensive system monitoring and debugging.
-- **High-Performance Storage Abstraction Layer**: Flexible data persistence solution.
-
-### Core Functional Modules
-- **Configuration Management System**: Unified configuration framework based on Pydantic.
-- **Event System**: Type-safe event handling architecture.
-- **Network Communication Layer**: Stable WebSocket connection management.
-- **Exception Handling Framework**: Hierarchical error management.
-
-### Development and Operations Support
-- **Complete CI/CD Pipeline**: Automated development workflow.
-- **Developer Tool Ecosystem**: A full toolchain to enhance development efficiency.
-- **Testing Framework**: Multi-level quality assurance system.
-
-### Design Patterns and Best Practices
-- **Architectural Principles**: Ensuring system scalability and maintainability.
-- **Code Quality**: Adherence to modern Python development standards.
-
-### Examples and Documentation
-- **Practical Code Examples**: Demonstrating best usage practices.
-- **Complete Installation Guide**: Detailed environment setup instructions.
-
-### Technical Features
-- **Modern Architecture**: Utilizes the latest Python technology stack.
-- **Enterprise-Grade Stability**: Complete error handling and recovery mechanisms.
-- **High-Performance Design**: Optimized for asynchronous processing and batch operations.
-- **Scalability Considerations**: Modular design supports future functional extensions.
-- **Monitoring-Friendly**: Comprehensive observability support for production environments.
-
-### Developer Impact
-- **Modern Toolchain**: Provides full support for development, testing, and deployment.
-- **Clear Architectural Guidance**: Layered design principles ensure clear code organization.
-- **Rich Examples**: Practical code examples accelerate development.
-- **Complete Test Coverage**: Multi-level testing ensures code quality.
-- **Flexible Extension Mechanism**: Supports various custom requirements and future extensions.
-
----
-
-### Git Commit Reference
-=======
-# Changelog
-
-All notable changes to this project will be documented in this file.
-
-The format is based on [Keep a Changelog](https://keepachangelog.com/en/1.0.0/),
-and this project adheres to [Semantic Versioning](https://semver.org/spec/v2.0.0.html).
-
-## [crypto-single 0.1.1] - 2025-07-03
-
-### Refactored
-- **Configuration System**: Overhauled the `SingleCryptoSettings` class, introducing extensive validation rules for nearly every configuration parameter, especially for production environments. This includes strict checks for database URLs, secret keys, and API credentials.
-- **Testing Infrastructure**: Restructured the entire testing suite by moving all tests to a root-level `tests/` directory and removing all contract tests from the `crypto_single` module. This simplifies the project structure and aligns with standard practices.
-- **CI/CD Pipeline**: Enhanced the GitHub Actions workflow (`ci.yml`) to support manual triggers (`workflow_dispatch`), multi-version Python testing (3.8-3.12), and selective test execution (e.g., unit, integration, quality-only).
-- **Test Execution Scripts**: Simplified `run.sh` and `test-engine.sh` to directly use `pytest` for test execution, removing complex module detection logic and improving readability.
-
-### Added
-- **Comprehensive Unit Tests**: Added a significant number of new unit tests for `asset_core`, covering previously untested areas such as `ws_client`, `logging`, `metrics`, and `storage` repositories.
-- **Enhanced Security Validation**: Implemented numerous security-focused validators for configuration settings, ensuring that production environments adhere to strict security standards.
-
-### Removed
-- **Legacy Test Files**: Deleted all contract and unit tests from `src/crypto_single/tests/`, which have been replaced by the new, more comprehensive tests in the root `tests/` directory.
-- **Old Configuration Backups**: Removed `pyproject_backup.toml` and `pyproject_old.toml` to clean up the project root.
-
-### Developer Experience
-- **Improved Configuration Safety**: The new validation system provides developers with immediate feedback on configuration errors, reducing runtime issues.
-- **Flexible and Faster CI**: Developers can now manually trigger specific tests on specific Python versions, speeding up the development and validation cycle.
-- **Simplified Project Navigation**: The new test structure makes it easier to locate and manage tests for different parts of the application.
-
----
-
-## [asset-core 0.2.1] - 2025-07-02
-
-### Added
-- **Missing Unit Tests**: Added comprehensive unit tests for previously untested components:
-  - `tests/asset_core/units/network/test_ws_client.py`: WebSocket client unit tests
-  - `tests/asset_core/units/observability/test_logging.py`: Logging system unit tests 
-  - `tests/asset_core/units/observability/test_metrics.py`: Metrics system unit tests
-- **Test Coverage Analysis**: Added detailed analysis documentation (`missing_tests.md`, `missing_tests_analysis.md`) identifying missing test cases and test categorization suggestions
-
-### Enhanced
-- **Core Architecture**: Comprehensive improvements across all asset_core modules (31 files modified)
-- **Code Documentation**: Enhanced ABOUTME comments and inline documentation throughout the codebase
-- **Test Framework**: Significant updates to existing test suites with improved coverage and reliability
-- **Build Configuration**: Updated project dependencies and development tooling configuration
-
-### Improved
-- **Code Quality**: Extensive refactoring and code formatting improvements across 91 files
-- **Test Organization**: Better categorization of unit vs integration tests
-- **Error Handling**: Enhanced exception handling and validation throughout the system
-- **Performance**: Optimized data models and observability components
-
-### Infrastructure
-- **Project Structure**: Continued refinement of the unified monorepo structure
-- **Testing Tools**: Enhanced test engine with improved path handling and validation
-- **Development Workflow**: Improved build scripts and dependency management
-
----
-
-## [asset-core 0.2.0] - 2025-06-29
-
-### Changed
-- **Unified Project Structure**: Migrated the entire project to a unified monorepo structure managed by a single root `pyproject.toml` and `setuptools`.
-- **Simplified Module Layout**: Flattened the directory structure for `asset_core` and `crypto_single` from a nested (`module/module`) to a single-level (`module`) layout, resulting in cleaner import paths.
-- **Centralized Dependencies**: Consolidated all project dependencies into the root `pyproject.toml`, using `project.optional-dependencies` to manage dependencies for different applications and development.
-- **Unified Test Directory**: Moved all tests to a root-level `tests/` directory, organized by module, for centralized test management and execution.
-
-### Removed
-- **Module-specific `pyproject.toml`**: Deleted individual `pyproject.toml` files from `asset_core` and `crypto_single`.
-- **Redundant `PYTHONPATH` Configuration**: Removed manual `PYTHONPATH` settings from `test-engine.sh` as it is now handled by the unified build system.
-
-### Developer Experience
-- **Simplified Dependency Management**: Developers now manage all dependencies from a single `pyproject.toml` file.
-- **Improved Project Maintainability**: The unified structure makes it easier to manage configurations, run tests, and build the project.
-- **Cleaner Codebase**: The flattened module structure and centralized testing improve code organization and readability.
-
----
-
-### Git Commit Reference
-- Main Change: [f7715db](https://github.com/tommot20077/tradingview-chart/commit/f7715db8581bdd8376967b383578d7b85e84e95e) - refactor(build): unify project structure and migrate to setuptools
-
-## [asset-core 0.1.2] - 2025-06-29
-
-### Added
-- **End-to-End (E2E) Test Suite**:
-  - `test_data_flow_integration.py`: Tests the complete data flow from data providers through the event system to the storage repository.
-  - `test_system_resilience.py`: Tests system resilience and recovery under stress conditions like failures, disconnections, and resource exhaustion.
-- **Performance Test Suite**:
-  - `test_model_performance.py`: Benchmarks serialization, validation performance, and memory footprint of `Trade` and `Kline` models with large-scale data.
-  - `test_concurrency_performance.py`: Evaluates the concurrency performance and thread safety of models in multi-threaded and asynchronous environments.
-- **Security Test Suite**:
-  - `test_input_sanitization.py`: Validates the system's defenses against malicious inputs, including SQL injection, XSS, and path traversal.
-  - `test_sensitive_data_handling.py`: Ensures that sensitive data such as API keys and personal information are correctly masked in logs and outputs.
-
-### Changed
-- **Test Engine (`test-engine.sh`)**:
-  - **Enhanced Path Handling**: Automatically normalizes test paths, supporting running tests for specific modules from the project root (e.g., `./run.sh test src/asset_core/tests/units`).
-  - **Path Validation**: Added validation for test path formats with clear error messages to guide users.
-  - **Automatic PYTHONPATH Configuration**: Automatically adds all modules under `src` to `PYTHONPATH` before test execution, simplifying import statements in tests.
-- **Test Code Readability**:
-  - Simplified all test import paths within the `asset_core` module from `from src.asset_core.asset_core...` to `from asset_core...`, improving code clarity.
-- **Test Documentation**:
-  - Added detailed docstrings conforming to project standards for all new E2E, performance, and security test cases, explaining their scope, preconditions, steps, and expected outcomes.
-
-### Fixed
-- **Import Path Issues**: Resolved the issue where `import asset_core` could not be used directly in `asset_core` tests, making the test environment more consistent with the actual runtime environment.
-
-### Developer Experience
-- **Testing Convenience**: Developers can now specify test targets more intuitively and receive clearer guidance.
-- **Code Quality**: The expanded test coverage significantly enhances system stability, performance, and security.
-- **Code Consistency**: Simplified import paths make the test code more standardized and easier to maintain.
-
----
-
-### Git Commit Reference
-- Main Change: [3c559fd](https://github.com/tommot20077/tradingview-chart/commit/3c559fd1bb30af37659887f999e9769eb9f6cd58) - feat(testing): enhance test engine and expand test coverage
-
-## [asset-core 0.1.1] - 2025-06-27
-
-### Added
-- **Complete Project Documentation**: Established a developer guide.
-  - Four core architectural principles (Layered Architecture, Unidirectional Dependency, Separation of Concerns, Configuration Unity).
-  - Comprehensive `uv` tool command cheatsheet.
-  - Development rules and testing requirements specification.
-  - Git commit conventions and security guidelines.
-- **Advanced Storage Test Suite**: Added tests for advanced storage features.
-  - Data gap detection and compensation mechanism tests.
-  - TTL support and expiration mechanism validation.
-  - Batch operation performance tests.
-- **`crypto_single` Application Foundation**: Created the first concrete application.
-  - Module for cryptocurrency trade data processing.
-  - Application-layer configuration and initialization logic.
-
-### Changed
-- **Improved Data Model Precision**: Enhanced the `Kline` model.
-  - Expanded time interval support to include more standard trading timeframes.
-  - Strengthened data validation logic to ensure price and volume consistency.
-  - Improved time-series handling to increase historical data query efficiency.
-- **Optimized Observability System**: Upgraded logging and monitoring functions.
-  - Enhanced structured logging format to improve debugging experience.
-  - Expanded trace context propagation to support more complex distributed scenarios.
-  - Improved metrics collection precision for more accurate performance monitoring.
-- **Strengthened Exception Handling**: Enhanced error handling and recovery capabilities.
-  - Enriched error classification system for more precise error diagnosis.
-  - Enhanced error context information to include more debugging details.
-  - Improved automatic recovery mechanisms to increase system stability.
-- **Simplified Configuration System**: Removed redundant configuration options.
-  - Streamlined configuration module comments for better readability.
-  - Unified configuration validation logic to reduce configuration errors.
-  - Improved configuration inheritance mechanism to simplify application-layer configuration.
-
-### Fixed
-- **Unified Code Style**: Standardized code format across the project.
-  - Unified import statement sorting and grouping rules.
-  - Standardized variable naming and function definition styles.
-  - Improved code comments and docstring formats.
-- **Enhanced Test Coverage**: Improved test quality and coverage.
-  - Expanded integration test scenarios to cover more real-world use cases.
-  - Strengthened property-based testing strategies to ensure data model consistency.
-  - Improved test assertion logic for more accurate error localization.
-
-### Developer Experience
-- **Documentation Integrity**: Developers now have a complete project development guide.
-- **Code Consistency**: A unified code format improves team collaboration efficiency.
-- **Maintenance Convenience**: A simplified configuration system reduces maintenance complexity.
-- **Test Reliability**: An enhanced test suite ensures system stability.
-
----
-
-### Git Commit Reference
-- Main Change: [c1ff891](https://github.com/tommot20077/tradingview-chart/commit/c1ff8911ab0adf9cb75874a282d1715da8561a0c) - docs: add complete project documentation and improve code format
-
-## [0.1.0] - 2025-06-26
-
-### Added
-- **Core Trading Data Infrastructure**: Established a complete financial data processing platform.
-- **Complete Data Model System**: Professional-grade financial data structures.
-- **Enterprise-Grade Observability Platform**: Comprehensive system monitoring and debugging.
-- **High-Performance Storage Abstraction Layer**: Flexible data persistence solution.
-
-### Core Functional Modules
-- **Configuration Management System**: Unified configuration framework based on Pydantic.
-- **Event System**: Type-safe event handling architecture.
-- **Network Communication Layer**: Stable WebSocket connection management.
-- **Exception Handling Framework**: Hierarchical error management.
-
-### Development and Operations Support
-- **Complete CI/CD Pipeline**: Automated development workflow.
-- **Developer Tool Ecosystem**: A full toolchain to enhance development efficiency.
-- **Testing Framework**: Multi-level quality assurance system.
-
-### Design Patterns and Best Practices
-- **Architectural Principles**: Ensuring system scalability and maintainability.
-- **Code Quality**: Adherence to modern Python development standards.
-
-### Examples and Documentation
-- **Practical Code Examples**: Demonstrating best usage practices.
-- **Complete Installation Guide**: Detailed environment setup instructions.
-
-### Technical Features
-- **Modern Architecture**: Utilizes the latest Python technology stack.
-- **Enterprise-Grade Stability**: Complete error handling and recovery mechanisms.
-- **High-Performance Design**: Optimized for asynchronous processing and batch operations.
-- **Scalability Considerations**: Modular design supports future functional extensions.
-- **Monitoring-Friendly**: Comprehensive observability support for production environments.
-
-### Developer Impact
-- **Modern Toolchain**: Provides full support for development, testing, and deployment.
-- **Clear Architectural Guidance**: Layered design principles ensure clear code organization.
-- **Rich Examples**: Practical code examples accelerate development.
-- **Complete Test Coverage**: Multi-level testing ensures code quality.
-- **Flexible Extension Mechanism**: Supports various custom requirements and future extensions.
-
----
-
-### Git Commit Reference
->>>>>>> e8f14b4d
-- Main Change: [cf44928](https://github.com/tommot20077/tradingview-chart/commit/cf4492823362be226c022de17831cfcbad89a44b) - feat: re-architect testing framework and modernize core system+# Changelog
+
+All notable changes to this project will be documented in this file.
+
+The format is based on [Keep a Changelog](https://keepachangelog.com/en/1.0.0/),
+and this project adheres to [Semantic Versioning](https://semver.org/spec/v2.0.0.html).
+
+## [asset-core 0.2.2] - 2025-07-05
+
+### Enhanced
+
+- **Comprehensive Test Framework**: Massive expansion of test coverage across all test
+  categories
+    - Added extensive integration tests for config, models, network, and observability
+      components
+    - Enhanced unit test coverage with new test modules for core functionality
+    - Improved test organization and structure for better maintainability
+- **Core Architecture Refinement**: Comprehensive improvements across the entire
+  asset_core system
+    - Enhanced code documentation with improved ABOUTME comments
+    - Refined model implementations with better validation and error handling
+    - Optimized configuration management and observability components
+
+### Improved
+
+- **Code Quality**: Extensive code formatting and style improvements across 118 files
+    - Standardized code formatting and import organization
+    - Enhanced readability through consistent styling
+    - Improved docstrings and inline documentation
+- **Test Infrastructure**: Significant enhancements to testing capabilities
+    - Added contract tests for data providers, event bus, and storage repositories
+    - Enhanced test configuration and helper utilities
+    - Improved test coverage reporting and analysis
+
+### Infrastructure
+
+- **Project Configuration**: Updated build and development configurations
+    - Enhanced `pyproject.toml` with updated dependencies
+    - Improved `.gitignore` rules for better file management
+    - Version bump to 0.2.2 with updated package metadata
+
+### Developer Experience
+
+- **Enhanced Testing**: Developers now have access to comprehensive test suites covering
+  all aspects of the system
+- **Better Code Organization**: Improved code structure and documentation make the
+  codebase more accessible
+- **Development Tools**: Enhanced tooling support for testing and development workflows
+
+### Git Commit Reference
+
+- Main
+  Change: [18275b1](https://github.com/tommot20077/tradingview-chart/commit/18275b15287bb79ddecd0e6ac89ee9e9e640f4b7) -
+    feat(tests): enhance test coverage and refine core architecture
+
+---
+
+## [asset-core 0.2.1] - 2025-07-02
+
+### Added
+
+- **Missing Unit Tests**: Added comprehensive unit tests for previously untested
+  components:
+    - `tests/asset_core/units/network/test_ws_client.py`: WebSocket client unit tests
+    - `tests/asset_core/units/observability/test_logging.py`: Logging system unit tests
+    - `tests/asset_core/units/observability/test_metrics.py`: Metrics system unit tests
+- **Test Coverage Analysis**: Added detailed analysis documentation (`missing_tests.md`,
+  `missing_tests_analysis.md`) identifying missing test cases and test categorization
+  suggestions
+
+### Enhanced
+
+- **Core Architecture**: Comprehensive improvements across all asset_core modules (31
+  files modified)
+- **Code Documentation**: Enhanced ABOUTME comments and inline documentation throughout
+  the codebase
+- **Test Framework**: Significant updates to existing test suites with improved coverage
+  and reliability
+- **Build Configuration**: Updated project dependencies and development tooling
+  configuration
+
+### Improved
+
+- **Code Quality**: Extensive refactoring and code formatting improvements across 91
+  files
+- **Test Organization**: Better categorization of unit vs integration tests
+- **Error Handling**: Enhanced exception handling and validation throughout the system
+- **Performance**: Optimized data models and observability components
+
+### Infrastructure
+
+- **Project Structure**: Continued refinement of the unified monorepo structure
+- **Testing Tools**: Enhanced test engine with improved path handling and validation
+- **Development Workflow**: Improved build scripts and dependency management
+- 
+### Git Commit Reference
+
+- Main
+  Change: [d813359](https://github.com/tommot20077/tradingview-chart/commit/d81335998cd50c161d3030350849fc12cf3cbd16) -
+  feat(core): enhance test coverage and refine core architecture
+
+---
+
+## [crypto-single 0.1.1] - 2025-07-03
+
+### Refactored
+
+- **Configuration System**: Overhauled the `SingleCryptoSettings` class, introducing
+  extensive validation rules for nearly every configuration parameter, especially for
+  production environments. This includes strict checks for database URLs, secret keys,
+  and API credentials.
+- **Testing Infrastructure**: Restructured the entire testing suite by moving all tests
+  to a root-level `tests/` directory and removing all contract tests from the
+  `crypto_single` module. This simplifies the project structure and aligns with standard
+  practices.
+- **CI/CD Pipeline**: Enhanced the GitHub Actions workflow (`ci.yml`) to support manual
+  triggers (`workflow_dispatch`), multi-version Python testing (3.8-3.12), and selective
+  test execution (e.g., unit, integration, quality-only).
+- **Test Execution Scripts**: Simplified `run.sh` and `test-engine.sh` to directly use
+  `pytest` for test execution, removing complex module detection logic and improving
+  readability.
+
+### Added
+
+- **Comprehensive Unit Tests**: Added a significant number of new unit tests for
+  `asset_core`, covering previously untested areas such as `ws_client`, `logging`,
+  `metrics`, and `storage` repositories.
+- **Enhanced Security Validation**: Implemented numerous security-focused validators for
+  configuration settings, ensuring that production environments adhere to strict
+  security standards.
+
+### Removed
+
+- **Legacy Test Files**: Deleted all contract and unit tests from
+  `src/crypto_single/tests/`, which have been replaced by the new, more comprehensive
+  tests in the root `tests/` directory.
+- **Old Configuration Backups**: Removed `pyproject_backup.toml` and
+  `pyproject_old.toml` to clean up the project root.
+
+### Developer Experience
+
+- **Improved Configuration Safety**: The new validation system provides developers with
+  immediate feedback on configuration errors, reducing runtime issues.
+- **Flexible and Faster CI**: Developers can now manually trigger specific tests on
+  specific Python versions, speeding up the development and validation cycle.
+- **Simplified Project Navigation**: The new test structure makes it easier to locate
+  and manage tests for different parts of the application.
+
+### Git Commit Reference
+
+- Main
+  Change: [ad1fc02](https://github.com/tommot20077/tradingview-chart/commit/ad1fc021270dbf48fdfe75f4a481118be0bb9be1) -
+  refactor(config): overhaul configuration system and enhance testing infrastructure
+
+---
+
+## [asset-core 0.2.0] - 2025-06-29
+
+### Changed
+
+- **Unified Project Structure**: Migrated the entire project to a unified monorepo
+  structure managed by a single root `pyproject.toml` and `setuptools`.
+- **Simplified Module Layout**: Flattened the directory structure for `asset_core` and
+  `crypto_single` from a nested (`module/module`) to a single-level (`module`) layout,
+  resulting in cleaner import paths.
+- **Centralized Dependencies**: Consolidated all project dependencies into the root
+  `pyproject.toml`, using `project.optional-dependencies` to manage dependencies for
+  different applications and development.
+- **Unified Test Directory**: Moved all tests to a root-level `tests/` directory,
+  organized by module, for centralized test management and execution.
+
+### Removed
+
+- **Module-specific `pyproject.toml`**: Deleted individual `pyproject.toml` files from
+  `asset_core` and `crypto_single`.
+- **Redundant `PYTHONPATH` Configuration**: Removed manual `PYTHONPATH` settings from
+  `test-engine.sh` as it is now handled by the unified build system.
+
+### Developer Experience
+
+- **Simplified Dependency Management**: Developers now manage all dependencies from a
+  single `pyproject.toml` file.
+- **Improved Project Maintainability**: The unified structure makes it easier to manage
+  configurations, run tests, and build the project.
+- **Cleaner Codebase**: The flattened module structure and centralized testing improve
+  code organization and readability.
+
+### Git Commit Reference
+
+- Main
+  Change: [f256589](https://github.com/tommot20077/tradingview-chart/commit/f2565896bf4998165c7296bb1cc7cf8d9d30f996) -
+  refactor(build): unify project structure and migrate to setuptools
+
+---
+
+## [asset-core 0.1.2] - 2025-06-29
+
+### Added
+
+- **End-to-End (E2E) Test Suite**:
+    - `test_data_flow_integration.py`: Tests the complete data flow from data providers
+      through the event system to the storage repository.
+    - `test_system_resilience.py`: Tests system resilience and recovery under stress
+      conditions like failures, disconnections, and resource exhaustion.
+- **Performance Test Suite**:
+    - `test_model_performance.py`: Benchmarks serialization, validation performance, and
+      memory footprint of `Trade` and `Kline` models with large-scale data.
+    - `test_concurrency_performance.py`: Evaluates the concurrency performance and
+      thread safety of models in multi-threaded and asynchronous environments.
+- **Security Test Suite**:
+    - `test_input_sanitization.py`: Validates the system's defenses against malicious
+      inputs, including SQL injection, XSS, and path traversal.
+    - `test_sensitive_data_handling.py`: Ensures that sensitive data such as API keys
+      and personal information are correctly masked in logs and outputs.
+
+### Changed
+
+- **Test Engine (`test-engine.sh`)**:
+    - **Enhanced Path Handling**: Automatically normalizes test paths, supporting
+      running tests for specific modules from the project root (e.g.,
+      `./run.sh test src/asset_core/tests/units`).
+    - **Path Validation**: Added validation for test path formats with clear error
+      messages to guide users.
+    - **Automatic PYTHONPATH Configuration**: Automatically adds all modules under `src`
+      to `PYTHONPATH` before test execution, simplifying import statements in tests.
+- **Test Code Readability**:
+    - Simplified all test import paths within the `asset_core` module from
+      `from src.asset_core.asset_core...` to `from asset_core...`, improving code
+      clarity.
+- **Test Documentation**:
+    - Added detailed docstrings conforming to project standards for all new E2E,
+      performance, and security test cases, explaining their scope, preconditions,
+      steps, and expected outcomes.
+
+### Fixed
+
+- **Import Path Issues**: Resolved the issue where `import asset_core` could not be used
+  directly in `asset_core` tests, making the test environment more consistent with the
+  actual runtime environment.
+
+### Developer Experience
+
+- **Testing Convenience**: Developers can now specify test targets more intuitively and
+  receive clearer guidance.
+- **Code Quality**: The expanded test coverage significantly enhances system stability,
+  performance, and security.
+- **Code Consistency**: Simplified import paths make the test code more standardized and
+  easier to maintain.
+
+### Git Commit Reference
+
+- Main
+  Change: [97b3b04](https://github.com/tommot20077/tradingview-chart/commit/97b3b047bab3652db013ea8d28585899d289498e) -
+  feat(testing): enhance test engine and expand test coverage
+
+---
+
+## [asset-core 0.1.1] - 2025-06-27
+
+### Added
+
+- **Complete Project Documentation**: Established a developer guide.
+    - Four core architectural principles (Layered Architecture, Unidirectional
+      Dependency, Separation of Concerns, Configuration Unity).
+    - Comprehensive `uv` tool command cheatsheet.
+    - Development rules and testing requirements specification.
+    - Git commit conventions and security guidelines.
+- **Advanced Storage Test Suite**: Added tests for advanced storage features.
+    - Data gap detection and compensation mechanism tests.
+    - TTL support and expiration mechanism validation.
+    - Batch operation performance tests.
+- **`crypto_single` Application Foundation**: Created the first concrete application.
+    - Module for cryptocurrency trade data processing.
+    - Application-layer configuration and initialization logic.
+
+### Changed
+
+- **Improved Data Model Precision**: Enhanced the `Kline` model.
+    - Expanded time interval support to include more standard trading timeframes.
+    - Strengthened data validation logic to ensure price and volume consistency.
+    - Improved time-series handling to increase historical data query efficiency.
+- **Optimized Observability System**: Upgraded logging and monitoring functions.
+    - Enhanced structured logging format to improve debugging experience.
+    - Expanded trace context propagation to support more complex distributed scenarios.
+    - Improved metrics collection precision for more accurate performance monitoring.
+- **Strengthened Exception Handling**: Enhanced error handling and recovery
+  capabilities.
+    - Enriched error classification system for more precise error diagnosis.
+    - Enhanced error context information to include more debugging details.
+    - Improved automatic recovery mechanisms to increase system stability.
+- **Simplified Configuration System**: Removed redundant configuration options.
+    - Streamlined configuration module comments for better readability.
+    - Unified configuration validation logic to reduce configuration errors.
+    - Improved configuration inheritance mechanism to simplify application-layer
+      configuration.
+
+### Fixed
+
+- **Unified Code Style**: Standardized code format across the project.
+    - Unified import statement sorting and grouping rules.
+    - Standardized variable naming and function definition styles.
+    - Improved code comments and docstring formats.
+- **Enhanced Test Coverage**: Improved test quality and coverage.
+    - Expanded integration test scenarios to cover more real-world use cases.
+    - Strengthened property-based testing strategies to ensure data model consistency.
+    - Improved test assertion logic for more accurate error localization.
+
+### Developer Experience
+
+- **Documentation Integrity**: Developers now have a complete project development guide.
+- **Code Consistency**: A unified code format improves team collaboration efficiency.
+- **Maintenance Convenience**: A simplified configuration system reduces maintenance
+  complexity.
+- **Test Reliability**: An enhanced test suite ensures system stability.
+
+### Git Commit Reference
+
+- Main
+  Change: [c1ff891](https://github.com/tommot20077/tradingview-chart/commit/c1ff8911ab0adf9cb75874a282d1715da8561a0c) -
+  docs: add complete project documentation and improve code format
+
+---
+
+## [asset-core 0.1.0] - 2025-06-26
+
+### Added
+
+- **Core Trading Data Infrastructure**: Established a complete financial data processing
+  platform.
+- **Complete Data Model System**: Professional-grade financial data structures.
+- **Enterprise-Grade Observability Platform**: Comprehensive system monitoring and
+  debugging.
+- **High-Performance Storage Abstraction Layer**: Flexible data persistence solution.
+
+### Core Functional Modules
+
+- **Configuration Management System**: Unified configuration framework based on
+  Pydantic.
+- **Event System**: Type-safe event handling architecture.
+- **Network Communication Layer**: Stable WebSocket connection management.
+- **Exception Handling Framework**: Hierarchical error management.
+
+### Development and Operations Support
+
+- **Complete CI/CD Pipeline**: Automated development workflow.
+- **Developer Tool Ecosystem**: A full toolchain to enhance development efficiency.
+- **Testing Framework**: Multi-level quality assurance system.
+
+### Design Patterns and Best Practices
+
+- **Architectural Principles**: Ensuring system scalability and maintainability.
+- **Code Quality**: Adherence to modern Python development standards.
+
+### Examples and Documentation
+
+- **Practical Code Examples**: Demonstrating best usage practices.
+- **Complete Installation Guide**: Detailed environment setup instructions.
+
+### Technical Features
+
+- **Modern Architecture**: Utilizes the latest Python technology stack.
+- **Enterprise-Grade Stability**: Complete error handling and recovery mechanisms.
+- **High-Performance Design**: Optimized for asynchronous processing and batch
+  operations.
+- **Scalability Considerations**: Modular design supports future functional extensions.
+- **Monitoring-Friendly**: Comprehensive observability support for production
+  environments.
+
+### Developer Impact
+
+- **Modern Toolchain**: Provides full support for development, testing, and deployment.
+- **Clear Architectural Guidance**: Layered design principles ensure clear code
+  organization.
+- **Rich Examples**: Practical code examples accelerate development.
+- **Complete Test Coverage**: Multi-level testing ensures code quality.
+- **Flexible Extension Mechanism**: Supports various custom requirements and future
+  extensions.
+
+### Git Commit Reference
+
+- Main
+  Change: [cf44928](https://github.com/tommot20077/tradingview-chart/commit/cf4492823362be226c022de17831cfcbad89a44b) -
+  feat: re-architect testing framework and modernize core system