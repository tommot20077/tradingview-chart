--- conflicted
+++ resolved
@@ -1,347 +1,180 @@
-<<<<<<< HEAD
-[build-system]
-requires = ["setuptools>=61.0", "wheel"]
-build-backend = "setuptools.build_meta"
-
-[project]
-name = "trading-chart"
-version = "0.1.2"
-description = "Asset trading data infrastructure monorepo"
-readme = "README.md"
-requires-python = ">=3.12"
-license = {text = "MIT"}
-authors = [
-    {name = "TradingChart Team"},
-]
-
-# Core dependencies (needed by asset_core)
-dependencies = [
-    "pydantic>=2.0",
-    "pydantic-settings>=2.0", 
-    "loguru>=0.7.0",
-    "prometheus-client>=0.19.0",
-    "websockets>=12.0",
-    "aiohttp>=3.9.0",
-    "python-dateutil>=2.8.2",
-    "pytz>=2023.3",
-]
-
-[project.optional-dependencies]
-# Crypto Single application dependencies
-crypto-single = [
-    "fastapi>=0.104.0",
-    "uvicorn[standard]>=0.24.0",
-    "sqlalchemy[asyncio]>=2.0.0",
-    "alembic>=1.12.0",
-    "asyncpg>=0.29.0",
-    "aiosqlite>=0.19.0",
-    "redis>=5.0.0",
-    "dependency-injector>=4.41.0",
-    "python-multipart>=0.0.6",
-    "python-jose[cryptography]>=3.3.0",
-    "passlib[bcrypt]>=1.7.4",
-]
-
-# Development dependencies
-dev = [
-    "pytest>=7.4.0",
-    "pytest-asyncio>=0.21.0",
-    "pytest-cov>=4.1.0",
-    "pytest-mock>=3.11.1",
-    "mypy>=1.5.0",
-    "ruff>=0.1.0",
-    "httpx>=0.25.0",
-    "faker>=19.0.0",
-    "factory-boy>=3.3.0",
-    "hypothesis>=6.80.0",
-]
-
-[project.scripts]
-crypto-single = "crypto_single.main:main"
-
-[tool.setuptools.packages.find]
-where = ["src"]
-include = ["asset_core*", "crypto_single*"]
-
-[tool.setuptools.package-dir]
-"" = "src"
-
-[tool.pytest.ini_options]
-testpaths = ["tests"]
-python_files = ["test_*.py"]
-python_classes = ["Test*"]
-python_functions = ["test_*"]
-addopts = [
-    "--strict-markers",
-    "--strict-config",
-    "--verbose",
-]
-markers = [
-    "unit: marks tests as unit tests",
-    "integration: marks tests as integration tests", 
-    "slow: marks tests as slow running",
-    "config: Configuration related tests",
-    "models: Data model tests",
-    "network: Network connectivity tests",
-    "exceptions: Exception handling tests",
-]
-
-[tool.mypy]
-python_version = "3.12"
-warn_return_any = true
-warn_unused_configs = true
-disallow_untyped_defs = true
-disallow_incomplete_defs = true
-check_untyped_defs = true
-disallow_untyped_decorators = true
-no_implicit_optional = true
-warn_redundant_casts = true
-warn_unused_ignores = true
-warn_no_return = true
-warn_unreachable = true
-strict_equality = true
-explicit_package_bases = true
-files = ["src/"]
-exclude = ["examples/"]
-
-[[tool.mypy.overrides]]
-module = [
-    "dependency_injector.*",
-    "redis.*", 
-    "sqlalchemy.*",
-    "alembic.*",
-]
-ignore_missing_imports = true
-
-[tool.ruff]
-target-version = "py312"
-line-length = 120
-fix = true
-
-[tool.ruff.lint]
-select = [
-    "E",    # pycodestyle errors
-    "W",    # pycodestyle warnings
-    "F",    # pyflakes
-    "I",    # isort
-    "B",    # flake8-bugbear
-    "C4",   # flake8-comprehensions
-    "UP",   # pyupgrade
-    "ARG",  # flake8-unused-arguments
-    "SIM",  # flake8-simplify
-]
-ignore = [
-    "E501",  # line too long (handled by formatter)
-    "B008",  # do not perform function calls in argument defaults
-    "B904",  # raise ... from ... in except blocks
-]
-
-[tool.ruff.lint.isort]
-known-first-party = ["asset_core", "crypto_single"]
-
-[tool.coverage.run]
-source = ["src"]
-branch = true
-omit = [
-    "*/tests/*",
-    "*/__pycache__/*",
-    "*/venv/*",
-    "*/.venv/*",
-]
-
-[tool.coverage.report]
-exclude_lines = [
-    "pragma: no cover",
-    "def __repr__",
-    "if self.debug:",
-    "if __name__ == .__main__.:",
-    "raise AssertionError",
-    "raise NotImplementedError",
-    "if TYPE_CHECKING:",
-]
-
-[project.urls]
-Homepage = "https://github.com/tommot20077/tradingview-chart"
-Repository = "https://github.com/tommot20077/tradingview-chart" 
-=======
-[build-system]
-requires = ["setuptools>=61.0", "wheel"]
-build-backend = "setuptools.build_meta"
-
-[project]
-name = "trading-chart"
-version = "0.1.2"
-description = "Asset trading data infrastructure monorepo"
-readme = "README.md"
-requires-python = ">=3.12"
-license = {text = "MIT"}
-authors = [
-    {name = "TradingChart Team"},
-]
-
-# Core dependencies (needed by asset_core)
-dependencies = [
-    "pydantic>=2.0",
-    "pydantic-settings>=2.0", 
-    "loguru>=0.7.0",
-    "prometheus-client>=0.19.0",
-    "websockets>=12.0",
-    "aiohttp>=3.9.0",
-    "python-dateutil>=2.8.2",
-    "pytz>=2023.3",
-]
-
-[project.optional-dependencies]
-# Crypto Single application dependencies
-crypto-single = [
-    "fastapi>=0.104.0",
-    "uvicorn[standard]>=0.24.0",
-    "sqlalchemy[asyncio]>=2.0.0",
-    "alembic>=1.12.0",
-    "asyncpg>=0.29.0",
-    "aiosqlite>=0.19.0",
-    "redis>=5.0.0",
-    "dependency-injector>=4.41.0",
-    "python-multipart>=0.0.6",
-    "python-jose[cryptography]>=3.3.0",
-    "passlib[bcrypt]>=1.7.4",
-]
-
-# Development dependencies
-dev = [
-    "pytest>=7.4.0",
-    "pytest-asyncio>=0.21.0",
-    "pytest-cov>=4.1.0",
-    "pytest-mock>=3.11.1",
-    "mypy>=1.5.0",
-    "ruff>=0.1.0",
-    "httpx>=0.25.0",
-    "faker>=19.0.0",
-    "factory-boy>=3.3.0",
-    "hypothesis>=6.80.0",
-]
-
-[project.scripts]
-crypto-single = "crypto_single.main:main"
-
-[tool.setuptools.packages.find]
-where = ["src"]
-include = ["asset_core*", "crypto_single*"]
-
-[tool.setuptools.package-dir]
-"" = "src"
-
-[tool.pytest.ini_options]
-testpaths = ["tests"]
-python_files = ["test_*.py"]
-python_classes = ["Test*"]
-python_functions = ["test_*"]
-pythonpath = ["src"]
-addopts = [
-    "--strict-markers",
-    "--strict-config",
-    "--verbose",
-]
-asyncio_mode = "auto"
-markers = [
-    "unit: marks tests as unit tests",
-    "integration: marks tests as integration tests", 
-    "slow: marks tests as slow running",
-    "config: Configuration related tests",
-    "models: Data model tests",
-    "network: Network connectivity tests",
-    "exceptions: Exception handling tests",
-]
-
-[tool.mypy]
-python_version = "3.12"
-warn_return_any = true
-warn_unused_configs = true
-disallow_untyped_defs = true
-disallow_incomplete_defs = true
-check_untyped_defs = true
-disallow_untyped_decorators = true
-no_implicit_optional = true
-warn_redundant_casts = true
-warn_unused_ignores = true
-warn_no_return = true
-warn_unreachable = true
-strict_equality = true
-files = ["src/", "tests/"]
-exclude = ["examples/"]
-explicit_package_bases = true
-namespace_packages = true
-
-[[tool.mypy.overrides]]
-module = "asset_core.*"
-follow_imports = "skip"
-
-[tool.ruff]
-target-version = "py312"
-line-length = 120
-fix = true
-
-[tool.ruff.lint]
-select = [
-    "E",    # pycodestyle errors
-    "W",    # pycodestyle warnings
-    "F",    # pyflakes
-    "I",    # isort
-    "B",    # flake8-bugbear
-    "C4",   # flake8-comprehensions
-    "UP",   # pyupgrade
-    "ARG",  # flake8-unused-arguments
-    "SIM",  # flake8-simplify
-]
-ignore = [
-    "E501",  # line too long (handled by formatter)
-    "B008",  # do not perform function calls in argument defaults
-    "B904",  # raise ... from ... in except blocks
-    "B010",  # Do not call setattr with constant attribute - needed for mypy method assignment fix
-]
-
-[tool.ruff.lint.isort]
-known-first-party = ["asset_core", "crypto_single"]
-
-[tool.coverage.run]
-source = ["src"]
-branch = true
-omit = [
-    "*/tests/*",
-    "*/__pycache__/*",
-    "*/venv/*",
-    "*/.venv/*",
-]
-
-[tool.coverage.report]
-exclude_lines = [
-    "pragma: no cover",
-    "def __repr__",
-    "if self.debug:",
-    "if __name__ == .__main__.:",
-    "raise AssertionError",
-    "raise NotImplementedError",
-    "if TYPE_CHECKING:",
-]
-
-[dependency-groups]
-dev = [
-    "factory-boy>=3.3.3",
-    "faker>=37.4.0",
-    "httpx>=0.28.1",
-    "hypothesis>=6.135.16",
-    "memory-profiler>=0.61.0",
-    "mypy>=1.16.1",
-    "pytest>=8.4.1",
-    "pytest-asyncio>=1.0.0",
-    "pytest-cov>=6.2.1",
-    "pytest-mock>=3.14.1",
-    "ruff>=0.12.1",
-    "types-psutil>=7.0.0.20250601",
-]
-
-[project.urls]
-Homepage = "https://github.com/tommot20077/tradingview-chart"
-Repository = "https://github.com/tommot20077/tradingview-chart" 
->>>>>>> f2565896
-Issues = "https://github.com/tommot20077/tradingview-chart/issues"+[build-system]
+requires = ["setuptools>=61.0", "wheel"]
+build-backend = "setuptools.build_meta"
+
+[project]
+name = "trading-chart"
+version = "0.1.2"
+description = "Asset trading data infrastructure monorepo"
+readme = "README.md"
+requires-python = ">=3.12"
+license = {text = "MIT"}
+authors = [
+    {name = "TradingChart Team"},
+]
+
+# Core dependencies (needed by asset_core)
+dependencies = [
+    "pydantic>=2.0",
+    "pydantic-settings>=2.0", 
+    "loguru>=0.7.0",
+    "prometheus-client>=0.19.0",
+    "websockets>=12.0",
+    "aiohttp>=3.9.0",
+    "python-dateutil>=2.8.2",
+    "pytz>=2023.3",
+]
+
+[project.optional-dependencies]
+# Crypto Single application dependencies
+crypto-single = [
+    "fastapi>=0.104.0",
+    "uvicorn[standard]>=0.24.0",
+    "sqlalchemy[asyncio]>=2.0.0",
+    "alembic>=1.12.0",
+    "asyncpg>=0.29.0",
+    "aiosqlite>=0.19.0",
+    "redis>=5.0.0",
+    "dependency-injector>=4.41.0",
+    "python-multipart>=0.0.6",
+    "python-jose[cryptography]>=3.3.0",
+    "passlib[bcrypt]>=1.7.4",
+]
+
+# Development dependencies
+dev = [
+    "pytest>=7.4.0",
+    "pytest-asyncio>=0.21.0",
+    "pytest-cov>=4.1.0",
+    "pytest-mock>=3.11.1",
+    "mypy>=1.5.0",
+    "ruff>=0.1.0",
+    "httpx>=0.25.0",
+    "faker>=19.0.0",
+    "factory-boy>=3.3.0",
+    "hypothesis>=6.80.0",
+]
+
+[project.scripts]
+crypto-single = "crypto_single.main:main"
+
+[tool.setuptools.packages.find]
+where = ["src"]
+include = ["asset_core*", "crypto_single*"]
+
+[tool.setuptools.package-dir]
+"" = "src"
+
+[tool.pytest.ini_options]
+testpaths = ["tests"]
+python_files = ["test_*.py"]
+python_classes = ["Test*"]
+python_functions = ["test_*"]
+pythonpath = ["src"]
+addopts = [
+    "--strict-markers",
+    "--strict-config",
+    "--verbose",
+]
+asyncio_mode = "auto"
+markers = [
+    "unit: marks tests as unit tests",
+    "integration: marks tests as integration tests", 
+    "slow: marks tests as slow running",
+    "config: Configuration related tests",
+    "models: Data model tests",
+    "network: Network connectivity tests",
+    "exceptions: Exception handling tests",
+]
+
+[tool.mypy]
+python_version = "3.12"
+warn_return_any = true
+warn_unused_configs = true
+disallow_untyped_defs = true
+disallow_incomplete_defs = true
+check_untyped_defs = true
+disallow_untyped_decorators = true
+no_implicit_optional = true
+warn_redundant_casts = true
+warn_unused_ignores = true
+warn_no_return = true
+warn_unreachable = true
+strict_equality = true
+files = ["src/", "tests/"]
+exclude = ["examples/"]
+explicit_package_bases = true
+namespace_packages = true
+
+[[tool.mypy.overrides]]
+module = "asset_core.*"
+follow_imports = "skip"
+
+[tool.ruff]
+target-version = "py312"
+line-length = 120
+fix = true
+
+[tool.ruff.lint]
+select = [
+    "E",    # pycodestyle errors
+    "W",    # pycodestyle warnings
+    "F",    # pyflakes
+    "I",    # isort
+    "B",    # flake8-bugbear
+    "C4",   # flake8-comprehensions
+    "UP",   # pyupgrade
+    "ARG",  # flake8-unused-arguments
+    "SIM",  # flake8-simplify
+]
+ignore = [
+    "E501",  # line too long (handled by formatter)
+    "B008",  # do not perform function calls in argument defaults
+    "B904",  # raise ... from ... in except blocks
+    "B010",  # Do not call setattr with constant attribute - needed for mypy method assignment fix
+]
+
+[tool.ruff.lint.isort]
+known-first-party = ["asset_core", "crypto_single"]
+
+[tool.coverage.run]
+source = ["src"]
+branch = true
+omit = [
+    "*/tests/*",
+    "*/__pycache__/*",
+    "*/venv/*",
+    "*/.venv/*",
+]
+
+[tool.coverage.report]
+exclude_lines = [
+    "pragma: no cover",
+    "def __repr__",
+    "if self.debug:",
+    "if __name__ == .__main__.:",
+    "raise AssertionError",
+    "raise NotImplementedError",
+    "if TYPE_CHECKING:",
+]
+
+[dependency-groups]
+dev = [
+    "factory-boy>=3.3.3",
+    "faker>=37.4.0",
+    "httpx>=0.28.1",
+    "hypothesis>=6.135.16",
+    "memory-profiler>=0.61.0",
+    "mypy>=1.16.1",
+    "pytest>=8.4.1",
+    "pytest-asyncio>=1.0.0",
+    "pytest-cov>=6.2.1",
+    "pytest-mock>=3.14.1",
+    "ruff>=0.12.1",
+    "types-psutil>=7.0.0.20250601",
+]
+
+[project.urls]
+Homepage = "https://github.com/tommot20077/tradingview-chart"
+Repository = "https://github.com/tommot20077/tradingview-chart" 
+Issues = "https://github.com/tommot20077/tradingview-chart/issues"