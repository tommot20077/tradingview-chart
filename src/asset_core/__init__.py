--- conflicted
+++ resolved
@@ -1,7 +1,5 @@
 """Asset Core - Core library for asset trading data infrastructure."""
 
-<<<<<<< HEAD
-=======
 # Configuration
 # Models and data structures
 # Network components
@@ -14,7 +12,6 @@
 from . import config, events, models, network, observability, patterns, providers, storage, types
 
 # Exceptions
->>>>>>> f2565896
 from .exceptions import (
     AuthenticationError,
     CircuitBreakerError,
@@ -40,8 +37,6 @@
 
 __all__ = [
     "__version__",
-<<<<<<< HEAD
-=======
     # Modules
     "config",
     "models",
@@ -53,7 +48,6 @@
     "providers",
     "types",
     # Exceptions
->>>>>>> f2565896
     "CoreError",
     "ConfigurationError",
     "DataProviderError",
